# gamepad_control.py
"""
Gamepad Control Module
----------------------
This module initializes a connected gamepad and translates its inputs into robot commands.
"""

import inputs
import time
from utils import GamepadCmds


class GamepadControl:
    """Handles gamepad input and converts it into robot commands."""

    def __init__(self):
        """Initialize the gamepad and internal state variables."""
        self.initialize_gamepad()
        self.gamepad_cmds_prev = GamepadCmds()
        # Default centered values
        self.abs_x = 128  
        self.abs_y = self.abs_z = -128 

        # Control flags
        self.MOBILE_BASE_FLAG = False
        self.ARM_FLAG = False
        self.ARM_J1_FLAG = False
        self.ARM_J2_FLAG = False
        self.ARM_J3_FLAG = False
        self.ARM_J4_FLAG = False
        self.ARM_J5_FLAG = False
        self.ARM_EE_FLAG = False
        self.ARM_HOME = False

    
    def initialize_gamepad(self):
        """Attempts to initialize the first connected gamepad."""
        for attempt in range(10):
            gamepads = inputs.devices.gamepads
            if gamepads:
                self.gamepad = gamepads[0]
                print(f"[INFO] Using gamepad: {self.gamepad}")
                return True
            print(f"[WARNING] No gamepads detected. Retry [{attempt + 1}/10]...")
            time.sleep(1)

        raise RuntimeError("Failed to detect gamepad. Please check the USB connection.")
    

    def get_gamepad_cmds(self):
        """Fetches and maps gamepad events to robot commands.

        Returns:
            GamepadCmds: Updated command object reflecting current gamepad input.
        """
        gamepad_cmds = GamepadCmds()
        events = self.gamepad._do_iter()

        if events is None:
            return self.gamepad_cmds_prev  # Return previous commands if no events are detected

        for event in events:
            if event.ev_type != 'Sync':
                self._handle_event(event)

                # print(f'type: {event.code}, state: {event.state}')

        if self.MOBILE_BASE_FLAG:
            gamepad_cmds.base_vx = self.map_value(self.abs_x, [-32767, 32767], [-0.5, 0.5])
            gamepad_cmds.base_vy = self.map_value(self.abs_y, [32767, -32767], [-0.5, 0.5])
            gamepad_cmds.base_w = self.map_value(self.abs_z,  [32767, -32767], [-0.5, 0.5])

        if self.ARM_FLAG:
            gamepad_cmds.arm_vx = self.map_value(self.abs_x, [-32767, 32767], [-0.1, 0.1])
            gamepad_cmds.arm_vy = self.map_value(self.abs_y, [32767, -32767], [-0.1, 0.1])
            gamepad_cmds.arm_vz = self.map_value(self.abs_z, [32767, -32767], [-0.1, 0.1])

        gamepad_cmds.arm_j1 = self.map_value(self.abs_x, [-32767, 32767], [-0.1, 0.1]) if self.ARM_J1_FLAG else 0.0
        gamepad_cmds.arm_j2 = self.map_value(self.abs_x, [-32767, 32767], [-0.1, 0.1]) if self.ARM_J2_FLAG else 0.0
        gamepad_cmds.arm_j3 = self.map_value(self.abs_x, [-32767, 32767], [-0.1, 0.1]) if self.ARM_J3_FLAG else 0.0
        gamepad_cmds.arm_j4 = self.map_value(self.abs_x, [-32767, 32767], [-0.1, 0.1]) if self.ARM_J4_FLAG else 0.0
        gamepad_cmds.arm_j5 = self.map_value(self.abs_x, [-32767, 32767], [-0.1, 0.1]) if self.ARM_J5_FLAG else 0.0
        gamepad_cmds.arm_ee = self.map_value(self.abs_x, [-32767, 32767], [-0.1, 0.1]) if self.ARM_EE_FLAG else 0.0
        gamepad_cmds.arm_home = int(self.ARM_HOME)

        self.gamepad_cmds_prev = gamepad_cmds
        return gamepad_cmds

    def _handle_event(self, event):
        """Handles individual gamepad events and updates internal state."""
        code_map = {
            'ABS_X': ('abs_x', event.state),
            'ABS_Y': ('abs_y', event.state),
            'ABS_RY': ('abs_z', event.state),
<<<<<<< HEAD
            # 'ABS_RZ': ('abs_rz', event.state),
            # 'BTN_WEST': ('MOBILE_BASE_FLAG', bool(event.state)),
=======
            'BTN_TL': ('MOBILE_BASE_FLAG', bool(event.state)),
>>>>>>> 5ec6c756
            'BTN_TR': ('ARM_FLAG', bool(event.state)),
            'BTN_WEST': ('ARM_J1_FLAG', bool(event.state)),
            'BTN_EAST': ('ARM_J2_FLAG', bool(event.state)),
            'BTN_SOUTH': ('ARM_J3_FLAG', bool(event.state)),
            'BTN_NORTH': ('ARM_J4_FLAG', bool(event.state)),
<<<<<<< HEAD
            'BTN_START': ('ARM_J5_FLAG', bool(event.state)),
            'BTN_TL': ('ARM_EE_FLAG', bool(event.state)),
=======
            'ABS_RZ': ('ARM_J5_FLAG', bool(event.state)),
            'ABS_Z': ('ARM_EE_FLAG', bool(event.state)),
>>>>>>> 5ec6c756
            'BTN_SELECT': ('ARM_HOME', bool(event.state))
        }

        if event.code in code_map:
            setattr(self, code_map[event.code][0], code_map[event.code][1])

    @staticmethod
    def map_value(x: float, in_range: list, out_range: list) -> float:
        """Maps an input value from hardware range (0-255) to a desired output range.

        Args:
            x (float): Input value (0 to 255).
            in_range (list): [in_min, in_max]
            out_range (list): [out_min, out_max]

        Returns:
            float: Mapped value.
        """
        # val = (x - joint_min) * (out_max - out_min) / (joint_max - joint_min) + out_min
        val = (x - in_range[0]) * (out_range[1] - out_range[0]) / (in_range[1] - in_range[0]) + out_range[0]
        return val if abs(val) > 0.005 else 0.0<|MERGE_RESOLUTION|>--- conflicted
+++ resolved
@@ -91,26 +91,17 @@
         code_map = {
             'ABS_X': ('abs_x', event.state),
             'ABS_Y': ('abs_y', event.state),
-            'ABS_RY': ('abs_z', event.state),
-<<<<<<< HEAD
-            # 'ABS_RZ': ('abs_rz', event.state),
-            # 'BTN_WEST': ('MOBILE_BASE_FLAG', bool(event.state)),
-=======
-            'BTN_TL': ('MOBILE_BASE_FLAG', bool(event.state)),
->>>>>>> 5ec6c756
-            'BTN_TR': ('ARM_FLAG', bool(event.state)),
-            'BTN_WEST': ('ARM_J1_FLAG', bool(event.state)),
-            'BTN_EAST': ('ARM_J2_FLAG', bool(event.state)),
-            'BTN_SOUTH': ('ARM_J3_FLAG', bool(event.state)),
-            'BTN_NORTH': ('ARM_J4_FLAG', bool(event.state)),
-<<<<<<< HEAD
-            'BTN_START': ('ARM_J5_FLAG', bool(event.state)),
+            'ABS_Z': ('abs_z', event.state),
+            'ABS_RZ': ('abs_rz', event.state),
+            'BTN_WEST': ('MOBILE_BASE_FLAG', bool(event.state)),
+            'BTN_Z': ('ARM_FLAG', bool(event.state)),
+            'BTN_NORTH': ('ARM_J1_FLAG', bool(event.state)),
+            'BTN_C': ('ARM_J2_FLAG', bool(event.state)),
+            'BTN_EAST': ('ARM_J3_FLAG', bool(event.state)),
+            'BTN_SOUTH': ('ARM_J4_FLAG', bool(event.state)),
+            'BTN_TR': ('ARM_J5_FLAG', bool(event.state)),
             'BTN_TL': ('ARM_EE_FLAG', bool(event.state)),
-=======
-            'ABS_RZ': ('ARM_J5_FLAG', bool(event.state)),
-            'ABS_Z': ('ARM_EE_FLAG', bool(event.state)),
->>>>>>> 5ec6c756
-            'BTN_SELECT': ('ARM_HOME', bool(event.state))
+            'BTN_TL2': ('ARM_HOME', bool(event.state))
         }
 
         if event.code in code_map:
