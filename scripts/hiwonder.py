# hiwonder.py

"""
Hiwonder Robot Controller
-------------------------
Handles the control of the mobile base and 5-DOF robotic arm using commands received from the gamepad.
"""

import time
import numpy as np
from board_controller import BoardController
from servo_bus_controller import ServoBusController
import utils as ut

# Robot base constants
WHEEL_RADIUS = 0.047  # meters
BASE_LENGTH_X = 0.096  # meters
BASE_LENGTH_Y = 0.105  # meters

class HiwonderRobot:    
    def __init__(self):
        """
        Initializes the HiwonderRobot, including:
        - Hardware controllers (board and servo bus)
        - Default joint states and control parameters
        - Kinematic parameters for the 5-DOF robotic arm
        - Moves the robot to its home position
        """
        # ----------------------------
        # Hardware Controllers
        # ----------------------------
        self.board = BoardController()
        self.servo_bus = ServoBusController()

        # ----------------------------
        # Joint States & Control Settings
        # ----------------------------
        self.joint_values = [0, 0, 90, -30, 0, 0]  # Current joint angles (in degrees)
        self.home_position = [0, 0, 90, -30, 0, 0]   # Home position (in degrees)
        self.joint_limits = [
            [-120, 120],  # Joint 1
            [-90, 90],    # Joint 2
            [-120, 120],  # Joint 3
            [-100, 100],  # Joint 4
            [-90, 90],    # Joint 5
            [-120, 30]    # Gripper
        ]
        self.joint_control_delay = 0.2  # Delay for individual joint control commands (secs)
        self.speed_control_delay = 0.2  # Delay for base speed control (secs)

        # ----------------------------
        # Kinematic Parameters for the 5-DOF Arm
        # (Link lengths in meters)
        # ----------------------------
        self.l1, self.l2, self.l3, self.l4, self.l5 = 0.155, 0.099, 0.095, 0.055, 0.105
        
        # Move to Home Position at startup
        self.move_to_home_position()

    # -------------------------------------------------------------
    # Interfacing with the mobile base
    # -------------------------------------------------------------
    def set_robot_commands(self, cmd: ut.GamepadCmds):
        """Updates robot base and arm based on gamepad commands."""
        if cmd.arm_home:
            self.move_to_home_position()

        print('---------------------------------------------------------------------')

        # For demonstration, you can do base control here if desired:
        # self.set_base_velocity(cmd)

        # Directly set the arm velocity (which also updates joint angles)
        self.set_arm_velocity2(cmd)

    def set_base_velocity(self, cmd: ut.GamepadCmds):
        """Computes wheel speeds based on joystick input and sends them to the board."""
        # Example wheel-speed array (replace with actual logic).
        speed = [0]*4
        self.board.set_motor_speed(speed)
        time.sleep(self.speed_control_delay)

    # -------------------------------------------------------------
    # Arm Control (Inline FK & Jacobian)
    # -------------------------------------------------------------
    def set_arm_velocity1(self, cmd: ut.GamepadCmds):
        """
        Calculates new joint angles from:
          - Linear velocity commands (cmd.arm_vx, cmd.arm_vy, cmd.arm_vz)
          - Individual joint overrides (cmd.arm_j1 ... cmd.arm_j5, cmd.arm_ee)
        And applies them directly.
        """
        # --------------------------
        # 1) Build Jacobian
        # --------------------------
        theta_radians = np.radians(self.joint_values[:5])  # first 5 are the arm (ignore gripper)
        # Setup Denavit-Hartenberg parameters inline for each of the 5 DOFs.
        # Each row is [theta, d, a, alpha].
        DH = [
            [theta_radians[0], self.l1, 0,         np.pi/2],
<<<<<<< HEAD
            [theta_radians[1] + np.pi/2, 0,        self.l2,  -np.pi     ],
            [theta_radians[2], 0,        self.l3,  np.pi      ],
            [theta_radians[3] -np.pi/2, 0,       0,        -np.pi/2],
            [theta_radians[4], self.l4 + self.l5,  0,        0      ]
=======
            [theta_radians[1], 0,        self.l2,  0      ],
            [theta_radians[2], 0,        self.l3,  0      ],
            [theta_radians[3]-np.pi/2, 0,        0,        -np.pi/2],
            [theta_radians[4], self.l5+self.l4,  0,        0      ]
>>>>>>> c8b7ea21
        ]

        T_cumulative = np.eye(4)
        positions = []
        z_axes = []

        for i in range(5):
            T_i = ut.dh_to_matrix(DH[i])
            T_cumulative = T_cumulative @ T_i

            positions.append(T_cumulative[:3, 3].copy())  # x, y, z
            z_axes.append(T_cumulative[:3, 2].copy())     # unit vector of z

        # End-effector position (the last T_cumulative gives us the final pose)
        p_e = positions[-1]

        # Construct a 3x5 Jacobian for linear velocity
        J = np.zeros((3, 5))
        for i in range(5):
            # cross(z_i, (p_e - p_i))
            J[:, i] = np.cross(z_axes[i], (p_e - positions[i]))

        # --------------------------
        # 2) Solve for joint velocities
        # --------------------------
        vel = np.array([cmd.arm_vx, cmd.arm_vy, cmd.arm_vz])
        J_inv = np.linalg.pinv(J)
        joint_vel_radians = J_inv @ vel
        thetalist_dot = np.degrees(joint_vel_radians)

        print(f'[DEBUG] Current thetalist (deg) = {self.joint_values}') 
        print(f'[DEBUG] linear vel: {[round(vel[0], 3), round(vel[1], 3), round(vel[2], 3)]}')
        print(f'[DEBUG] thetadot (deg/s) = {[round(td,2) for td in thetalist_dot]}')

        # --------------------------
        # 3) Update joints
        # --------------------------        

        dt = 0.5 # Fixed time step
        K = 1600 # mapping gain for individual joint control
        new_thetalist = [0.0]*6

        for i in range(5):
            new_thetalist[i] = self.joint_values[i] + dt * thetalist_dot[i]
        # individual joint control
        new_thetalist[0] += dt * K * cmd.arm_j1
        new_thetalist[1] += dt * K * cmd.arm_j2
        new_thetalist[2] += dt * K * cmd.arm_j3
        new_thetalist[3] += dt * K * cmd.arm_j4
        new_thetalist[4] += dt * K * cmd.arm_j5
        new_thetalist[5] = self.joint_values[5] + dt * K * cmd.arm_ee

        new_thetalist = [round(theta,2) for theta in new_thetalist]
        print(f'[DEBUG] Commanded thetalist (deg) = {new_thetalist}')       
        
        # set new joint angles
        self.set_joint_values(new_thetalist, radians=False)
    
    # -------------------------------------------------------------
    # Arm Control (Jacobian-based velocity)
    # -------------------------------------------------------------
    def set_arm_velocity2(self, cmd: ut.GamepadCmds):
        """
        Calculates new joint angles from:
          - Linear velocity commands (cmd.arm_vx, cmd.arm_vy, cmd.arm_vz)
          - Individual joint overrides (cmd.arm_j1 ... cmd.arm_j5, cmd.arm_ee)
        And applies them directly.

        This mimics the approach in your simulator code's velocity kinematics.
        """
        current_theta_deg = self.joint_values[:5]
        current_theta_rad = np.radians(current_theta_deg)

        DH = np.zeros((5, 4))
        DH[0] = [current_theta_rad[0], self.l1,      0.0,        np.pi/2] # Joint 1
        DH[1] = [current_theta_rad[1] + np.pi/2,  0.0,  self.l2,  np.pi] # Joint 2
        DH[2] = [current_theta_rad[2], 0.0,       self.l3,       np.pi] # Joint 3
        DH[3] = [current_theta_rad[3] - np.pi/2,  0.0,  0.0,      -np.pi/2] # Joint 4
        DH[4] = [current_theta_rad[4], self.l4 + self.l5, 0.0,    0.0] # Joint 5

        T_cumulative = [np.eye(4)]
        for i in range(5):
            T_i = ut.dh_to_matrix(DH[i])
            T_cumulative.append(T_cumulative[-1] @ T_i)

        positions = []
        z_axes    = []
        for i in range(5):
            positions.append(T_cumulative[i][:3, 3].copy())
            z_axes.append(T_cumulative[i][:3, 2].copy())

        p_e = T_cumulative[5][:3, 3]

        J = np.zeros((3, 5))
        for i in range(5):
            J[:, i] = np.cross(z_axes[i], (p_e - positions[i]))

        vel = np.array([cmd.arm_vx, cmd.arm_vy, cmd.arm_vz])

        J_inv = np.linalg.pinv(J)
        joint_vel_rad = J_inv @ vel

        joint_vel_deg = np.degrees(joint_vel_rad)

        print(f'[DEBUG] Current thetalist (deg) = {current_theta_deg}')
        print(f'[DEBUG] linear vel = {[round(v, 3) for v in vel]} (m/s)')
        print(f'[DEBUG] thetadot (deg/s) = {[round(td,2) for td in joint_vel_deg]}')

        dt = 0.5
        new_theta_deg = [0.0]*5
        for i in range(5):
            new_theta_deg[i] = current_theta_deg[i] + dt * joint_vel_deg[i]

        K = 1600
        new_theta_deg[0] += dt * K * cmd.arm_j1
        new_theta_deg[1] += dt * K * cmd.arm_j2
        new_theta_deg[2] += dt * K * cmd.arm_j3
        new_theta_deg[3] += dt * K * cmd.arm_j4
        new_theta_deg[4] += dt * K * cmd.arm_j5
        new_gripper = self.joint_values[5] + dt * K * cmd.arm_ee

        new_thetalist = new_theta_deg + [new_gripper]
        new_thetalist = [round(t, 2) for t in new_thetalist]
        print(f'[DEBUG] Commanded thetalist (deg) = {new_thetalist}')

        self.set_joint_values(new_thetalist, radians=False)

    # -------------------------------------------------------------
    # Inverse Kinematics
    # -------------------------------------------------------------
    
    def inverse_kinematics(self, x: float, y: float, z: float, mode: str = "numeric"):
        """
        Computes the inverse kinematics for the 5-DOF arm.
        Returns joint angles (in degrees) to reach the desired end-effector
        position (x, y, z).
        Note: This is a placeholder function. Actual IK calculations
        would depend on the specific robot arm configuration and geometry.
        """
        start_time = time.time()

        if mode == "numeric":
            # Placeholder for numeric IK calculation
            joint_angles = [0, 0, 0, 0, 0]
            # Implement numeric IK logic here
        elif mode == "analytic":
            # Placeholder for analytic IK calculation
            joint_angles = [0, 0, 0, 0, 0]
            # Implement analytic IK logic here
        else:
            raise ValueError("Invalid mode. Use 'numeric' or 'analytic'.")
        # Example IK logic (to be replaced with actual calculations)
        joint_angles = [x, y, z, 0, 0]  # Placeholder logic
        joint_angles = [np.clip(angle, lim[0], lim[1]) for angle, lim in zip(joint_angles, self.joint_limits)]
        joint_angles = [round(angle, 2) for angle in joint_angles]
        end_time = time.time()
        calc_time = end_time - start_time
        print(f"[DEBUG] IK calculation took {calc_time:.4f} seconds.")
        return joint_angles, calc_time              

    # -------------------------------------------------------------
    # Joint Setting and Utility
    # -------------------------------------------------------------
    def set_joint_value(self, joint_id: int, theta: float, duration=250, radians=False):
        """ Moves a single joint to a specified angle (in degrees by default). """
        if not (1 <= joint_id <= 6):
            raise ValueError("Joint ID must be between 1 and 6.")

        if radians:
            theta = np.degrees(theta)

        theta = self.enforce_joint_limits(theta, joint_id=joint_id)
        self.joint_values[joint_id] = theta

        pulse = self.angle_to_pulse(theta)
        self.servo_bus.move_servo(joint_id, pulse, duration)
        
        print(f"[DEBUG] Moving joint {joint_id} to {theta}° (pulse={pulse})")
        time.sleep(self.joint_control_delay)

    def set_joint_values(self, thetalist: list, duration=250, radians=False):
        """Moves all arm joints to the given angles (degrees by default)."""
        if len(thetalist) != 6:
            raise ValueError("Provide 6 joint angles.")

        if radians:
            thetalist = [np.degrees(t) for t in thetalist]

        thetalist = self.enforce_joint_limits(thetalist)

        self.joint_values = thetalist

        mapped = self.remap_joints(thetalist)

        for joint_id, angle_deg in enumerate(mapped, start=1):
            pulse = self.angle_to_pulse(angle_deg)
            self.servo_bus.move_servo(joint_id, pulse, duration)

    def enforce_joint_limits(self, thetalist, joint_id=None):
        """Clamps joint angles to their hardware limits."""
        if joint_id is not None:
            # Single angle case
            index = joint_id - 1
            return float(np.clip(thetalist, *self.joint_limits[index]))
        else:
            # List of angles
            return [
                float(np.clip(a, *lim))
                for a, lim in zip(thetalist, self.joint_limits)
            ]

    def move_to_home_position(self):
        print("Moving to home position...")
        self.set_joint_values(self.home_position, duration=800)
        time.sleep(2.0)
        print(f"Arrived at home position: {self.joint_values}")
        time.sleep(1.0)
        print("------------------- System is now ready!-------------------\n")

    # -------------------------------------------------------------
    # Utility Functions
    # -------------------------------------------------------------
    def angle_to_pulse(self, x: float):
        """ Converts degrees to servo pulse value (0..1000). """
        hw_min, hw_max = 0, 1000
        joint_min, joint_max = -150, 150
        return int((x - joint_min) * (hw_max - hw_min) / (joint_max - joint_min) + hw_min)

    def pulse_to_angle(self, x: float):
        """ Converts servo pulse (0..1000) back to degrees. """
        hw_min, hw_max = 0, 1000
        joint_min, joint_max = -150, 150
        return round((x - hw_min) * (joint_max - joint_min) / (hw_max - hw_min) + joint_min, 2)

    def stop_motors(self):
        """ Stops all motors safely. """
        self.board.set_motor_speed([0]*4)
        print("[INFO] Motors stopped.")

    def remap_joints(self, thetalist: list):
        """
        Reorders angles to match hardware configuration.

        Note: Joint mapping for hardware vs. software:
            HARDWARE - SOFTWARE
            joint[0] = gripper/EE
            joint[1] = joint[5]
            joint[2] = joint[4]
            joint[3] = joint[3]
            joint[4] = joint[2]
            joint[5] = joint[1]
        """
        return thetalist[::-1]<|MERGE_RESOLUTION|>--- conflicted
+++ resolved
@@ -98,17 +98,10 @@
         # Each row is [theta, d, a, alpha].
         DH = [
             [theta_radians[0], self.l1, 0,         np.pi/2],
-<<<<<<< HEAD
             [theta_radians[1] + np.pi/2, 0,        self.l2,  -np.pi     ],
             [theta_radians[2], 0,        self.l3,  np.pi      ],
             [theta_radians[3] -np.pi/2, 0,       0,        -np.pi/2],
             [theta_radians[4], self.l4 + self.l5,  0,        0      ]
-=======
-            [theta_radians[1], 0,        self.l2,  0      ],
-            [theta_radians[2], 0,        self.l3,  0      ],
-            [theta_radians[3]-np.pi/2, 0,        0,        -np.pi/2],
-            [theta_radians[4], self.l5+self.l4,  0,        0      ]
->>>>>>> c8b7ea21
         ]
 
         T_cumulative = np.eye(4)
